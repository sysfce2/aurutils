--- conflicted
+++ resolved
@@ -8,7 +8,9 @@
 # default options
 multiple=section output=hrm search_by=name-desc sort_key=Name type=search
 
-<<<<<<< HEAD
+# default arguments
+query_args=()
+
 hyperlink() {
     local uri=$1
     local mesg=$2
@@ -21,10 +23,6 @@
     ST="\e\\"
     printf "$OSC8;;%s$ST%s$OSC8;;$ST" "$uri" "$mesg"
 }
-=======
-# default arguments
-query_args=()
->>>>>>> 1b1d8649
 
 tabulate() {
     # It is important to have a default value for every field, or
